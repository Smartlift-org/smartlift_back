--- conflicted
+++ resolved
@@ -41,11 +41,7 @@
 # gem "image_processing", "~> 1.2"
 
 gem "rack-cors"
-<<<<<<< HEAD
 gem "jwt", "~> 2.10", ">= 2.10.1"
-=======
-gem "jwt"
->>>>>>> d5e5daf7
 gem "active_model_serializers", "~> 0.10.12"
 gem "whenever", require: false
 
@@ -94,10 +90,4 @@
   gem "capybara"
   gem "selenium-webdriver"
   gem "rails-controller-testing"
-<<<<<<< HEAD
-end
-
-gem 'kaminari'
-=======
-end
->>>>>>> d5e5daf7
+end