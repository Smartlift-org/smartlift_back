--- conflicted
+++ resolved
@@ -1,19 +1,12 @@
 class ExercisesController < ApplicationController
   before_action :set_exercise, only: [ :show, :update, :destroy ]
-<<<<<<< HEAD
   before_action :authorize_exercise, only: [ :update, :destroy ]
-=======
->>>>>>> d5e5daf7
 
   # GET /exercises
   def index
     @exercises = Exercise.all
 
-<<<<<<< HEAD
     # Aplicar filtros si se proporcionan
-=======
-    # Aplicar filtros si existen
->>>>>>> d5e5daf7
     @exercises = @exercises.by_category(params[:category]) if params[:category].present?
     @exercises = @exercises.by_level(params[:level]) if params[:level].present?
     @exercises = @exercises.by_equipment(params[:equipment]) if params[:equipment].present?
@@ -22,23 +15,14 @@
     @exercises = @exercises.search(params[:query]) if params[:query].present?
 
     render json: {
-<<<<<<< HEAD
-        exercises: @exercises.as_json(methods: [:predefined?]),
-        total_count: @exercises.count
-    }
-=======
-      exercises: @exercises.as_json(methods: [ :image_urls, :difficulty_level, :has_equipment? ])
+      exercises: @exercises.as_json(methods: [ :image_urls, :difficulty_level, :has_equipment?, :predefined? ]),
+      total_count: @exercises.count
     }, status: :ok
->>>>>>> d5e5daf7
   end
 
   # GET /exercises/:id
   def show
-<<<<<<< HEAD
-    render json: @exercise.as_json(methods: [:predefined?])
-=======
-    render json: @exercise.as_json(methods: [ :image_urls, :difficulty_level, :has_equipment? ]), status: :ok
->>>>>>> d5e5daf7
+    render json: @exercise.as_json(methods: [ :image_urls, :difficulty_level, :has_equipment?, :predefined? ]), status: :ok
   end
 
   # POST /exercises
@@ -46,11 +30,7 @@
     @exercise = current_user.exercises.build(exercise_params)
 
     if @exercise.save
-<<<<<<< HEAD
-      render json: @exercise.as_json(methods: [:predefined?]), status: :created
-=======
-      render json: @exercise.as_json(methods: [ :image_urls, :difficulty_level, :has_equipment? ]), status: :created
->>>>>>> d5e5daf7
+      render json: @exercise.as_json(methods: [ :image_urls, :difficulty_level, :has_equipment?, :predefined? ]), status: :created
     else
       render json: { errors: @exercise.errors.full_messages }, status: :unprocessable_entity
     end
@@ -59,11 +39,7 @@
   # PUT/PATCH /exercises/:id
   def update
     if @exercise.update(exercise_params)
-<<<<<<< HEAD
-      render json: @exercise.as_json(methods: [:predefined?])
-=======
-      render json: @exercise.as_json(methods: [ :image_urls, :difficulty_level, :has_equipment? ]), status: :ok
->>>>>>> d5e5daf7
+      render json: @exercise.as_json(methods: [ :image_urls, :difficulty_level, :has_equipment?, :predefined? ]), status: :ok
     else
       render json: { errors: @exercise.errors.full_messages }, status: :unprocessable_entity
     end
@@ -81,15 +57,12 @@
     @exercise = Exercise.find(params[:id])
   rescue ActiveRecord::RecordNotFound
     render json: { error: "Exercise not found" }, status: :not_found
-<<<<<<< HEAD
   end
 
   def authorize_exercise
     unless @exercise.user_id == current_user.id
       render json: { error: "Not authorized" }, status: :forbidden
     end
-=======
->>>>>>> d5e5daf7
   end
 
   def exercise_params
