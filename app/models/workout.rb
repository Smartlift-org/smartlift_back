--- conflicted
+++ resolved
@@ -202,11 +202,8 @@
       end
     end
   end
-<<<<<<< HEAD
-
+  
   def update_user_activity
     user.touch(:last_activity_at)
   end
-=======
->>>>>>> 8c368107
 end