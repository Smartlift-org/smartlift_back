--- conflicted
+++ resolved
@@ -89,11 +89,7 @@
     return 0 if started_at > Time.current
     
     end_time = completed_at || Time.current
-<<<<<<< HEAD
     [end_time - started_at, 0].max
-=======
-    [end_time - started_at, 0].max # Simple: total time from start to end
->>>>>>> 6a82f03b
   end
 
   def display_name
