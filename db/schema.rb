--- conflicted
+++ resolved
@@ -10,11 +10,7 @@
 #
 # It's strongly recommended that you check this file into your version control system.
 
-<<<<<<< HEAD
 ActiveRecord::Schema[7.1].define(version: 2025_06_12_040014) do
-=======
-ActiveRecord::Schema[7.1].define(version: 2025_06_03_145139) do
->>>>>>> d5e5daf7
   # These are extensions that must be enabled in order to support this database
   enable_extension "plpgsql"
 
@@ -56,7 +52,7 @@
     t.datetime "created_at", null: false
     t.datetime "updated_at", null: false
     t.index ["exercise_id"], name: "index_routine_exercises_on_exercise_id"
-    t.index ["routine_id", "exercise_id", "order"], name: "idx_on_routine_id_exercise_id_order_1c41fc2bb3", unique: true
+    t.index ["routine_id", "exercise_id", "order"], name: "index_routine_exercises_on_routine_id_and_exercise_id_and_order", unique: true
     t.index ["routine_id"], name: "index_routine_exercises_on_routine_id"
   end
 
@@ -64,32 +60,6 @@
     t.string "name", null: false
     t.text "description", null: false
     t.string "level", null: false
-    t.integer "duration", null: false
-    t.bigint "user_id", null: false
-    t.datetime "created_at", null: false
-    t.datetime "updated_at", null: false
-    t.index ["user_id", "name"], name: "index_routines_on_user_id_and_name", unique: true
-    t.index ["user_id"], name: "index_routines_on_user_id"
-  end
-
-  create_table "routine_exercises", force: :cascade do |t|
-    t.bigint "routine_id", null: false
-    t.bigint "exercise_id", null: false
-    t.integer "sets", null: false
-    t.integer "reps", null: false
-    t.integer "rest_time", default: 0, null: false
-    t.integer "order", null: false
-    t.datetime "created_at", null: false
-    t.datetime "updated_at", null: false
-    t.index ["exercise_id"], name: "index_routine_exercises_on_exercise_id"
-    t.index ["routine_id", "exercise_id", "order"], name: "index_routine_exercises_on_routine_id_and_exercise_id_and_order", unique: true
-    t.index ["routine_id"], name: "index_routine_exercises_on_routine_id"
-  end
-
-  create_table "routines", force: :cascade do |t|
-    t.string "name", null: false
-    t.text "description", null: false
-    t.string "difficulty", null: false
     t.integer "duration", null: false
     t.bigint "user_id", null: false
     t.datetime "created_at", null: false
@@ -127,10 +97,7 @@
 
   add_foreign_key "coach_users", "users"
   add_foreign_key "coach_users", "users", column: "coach_id"
-<<<<<<< HEAD
   add_foreign_key "exercises", "users"
-=======
->>>>>>> d5e5daf7
   add_foreign_key "routine_exercises", "exercises"
   add_foreign_key "routine_exercises", "routines"
   add_foreign_key "routines", "users"
